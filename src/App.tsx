import { useState } from "react";
import "./App.css";
import type { FileInfo, DisplayType } from "./types";
import { getVideoDuration, generateThumbnail } from "./utils/videoUtils";
import { DisplayTypeSelector } from "./components/DisplayTypeSelector";
import { FileList } from "./components/FileList";
import { TrimPage } from "./pages/TrimPage";

interface TranscriptionSegment {
  id: number;
  seek: number;
  start: number;
  end: number;
  text: string;
  tokens: number[];
  temperature: number;
  avg_logprob: number;
  compression_ratio: number;
  no_speech_prob: number;
}

interface SilenceSegment {
  start: number;
  end: number;
  duration: number;
  confidence: number;
}

interface TranscriptionResult {
  text: string;
  segments: TranscriptionSegment[];
  language: string;
}

function App() {
<<<<<<< HEAD
  const [selectedFile, setSelectedFile] = useState<File | null>(null);
  const [transcriptionResult, setTranscriptionResult] = useState<TranscriptionResult | null>(null);
  const [silenceSegments, setSilenceSegments] = useState<SilenceSegment[]>([]);
  const [selectedCuts, setSelectedCuts] = useState<Set<number>>(new Set());
  const [isProcessing, setIsProcessing] = useState(false);
  const [currentStep, setCurrentStep] = useState<'upload' | 'transcribe' | 'silence' | 'cut' | 'download'>('upload');

  const handleFileSelect = (event: React.ChangeEvent<HTMLInputElement>) => {
    const file = event.target.files?.[0];
    if (file) {
      setSelectedFile(file);
      setCurrentStep('upload');
=======
  const [selectedFiles, setSelectedFiles] = useState<FileInfo[]>([]);
  const [isProcessing, setIsProcessing] = useState(false);
  const [displayType, setDisplayType] = useState<DisplayType>(
    "title-duration-thumbnail"
  );
  const [currentPage, setCurrentPage] = useState<"home" | "trim">("home");

  const handleFileSelect = async (
    event: React.ChangeEvent<HTMLInputElement>
  ) => {
    const files = Array.from(event.target.files || []);
    const mp4Files = files.filter((file) => file.type === "video/mp4");

    if (mp4Files.length === 0) {
      alert("Please select MP4 files only");
      return;
    }

    const newFiles = mp4Files.filter(
      (newFile) =>
        !selectedFiles.some(
          (existingFile) =>
            existingFile.file.name === newFile.name &&
            existingFile.file.size === newFile.size
        )
    );

    if (newFiles.length === 0) {
      alert("All selected files are already in the list");
      return;
>>>>>>> a8643d05
    }

    setIsProcessing(true);

    try {
      const fileInfoPromises = newFiles.map(async (file) => {
        const duration = await getVideoDuration(file);
        const thumbnail = await generateThumbnail(file);
        return { file, duration, thumbnail };
      });

      const fileInfos = await Promise.all(fileInfoPromises);
      setSelectedFiles((prev) => [...prev, ...fileInfos]);
    } catch (error) {
      console.error("Error processing files:", error);
    } finally {
      setIsProcessing(false);
    }

    event.target.value = "";
  };

  const triggerFileSelect = () => {
    const fileInput = document.getElementById("fileInput") as HTMLInputElement;
    fileInput?.click();
  };

<<<<<<< HEAD
  const handleTranscribe = async () => {
    if (!selectedFile) return;
    
    setIsProcessing(true);
    try {
      const formData = new FormData();
      formData.append('file', selectedFile);
      
      const response = await fetch('http://localhost:8000/upload', {
        method: 'POST',
        body: formData,
      });
      
      if (!response.ok) {
        throw new Error('Transcription failed');
      }
      
      const result = await response.json();
      setTranscriptionResult(result);
      setCurrentStep('transcribe');
      
      // Automatically detect silence
      await handleDetectSilence();
    } catch (error) {
      console.error('Transcription error:', error);
      alert('Transcription failed. Please try again.');
    } finally {
      setIsProcessing(false);
    }
  };

  const handleDetectSilence = async () => {
    if (!selectedFile) return;
    
    setIsProcessing(true);
    try {
      const formData = new FormData();
      formData.append('file', selectedFile);
      formData.append('threshold', '0.5');
      formData.append('min_duration', '1.0');
      
      const response = await fetch('http://localhost:8000/detect-silence', {
        method: 'POST',
        body: formData,
      });
      
      if (!response.ok) {
        throw new Error('Silence detection failed');
      }
      
      const result = await response.json();
      setSilenceSegments(result.silence_segments);
      setCurrentStep('silence');
    } catch (error) {
      console.error('Silence detection error:', error);
      alert('Silence detection failed. Please try again.');
    } finally {
      setIsProcessing(false);
    }
  };

  const handleCutVideo = async () => {
    if (!selectedFile || selectedCuts.size === 0) return;
    
    setIsProcessing(true);
    try {
      const cutsToMake = Array.from(selectedCuts).map(index => silenceSegments[index]);
      
      const formData = new FormData();
      formData.append('file', selectedFile);
      formData.append('cuts', JSON.stringify(cutsToMake));
      
      const response = await fetch('http://localhost:8000/cut-video', {
        method: 'POST',
        body: formData,
      });
      
      if (!response.ok) {
        throw new Error('Video cutting failed');
      }
      
      const result = await response.json();
      setCurrentStep('download');
    } catch (error) {
      console.error('Video cutting error:', error);
      alert('Video cutting failed. Please try again.');
    } finally {
      setIsProcessing(false);
    }
  };

  const toggleCutSelection = (index: number) => {
    const newSelectedCuts = new Set(selectedCuts);
    if (newSelectedCuts.has(index)) {
      newSelectedCuts.delete(index);
    } else {
      newSelectedCuts.add(index);
    }
    setSelectedCuts(newSelectedCuts);
  };

  const formatTime = (seconds: number) => {
    const mins = Math.floor(seconds / 60);
    const secs = Math.floor(seconds % 60);
    return `${mins}:${secs.toString().padStart(2, '0')}`;
  };
=======
  const handleTrimClick = () => {
    setCurrentPage("trim");
  };

  const removeFile = (index: number) => {
    setSelectedFiles((prev) => prev.filter((_, i) => i !== index));
  };

  const handleBackToHome = () => {
    setCurrentPage("home");
  };

  if (currentPage === "trim") {
    return <TrimPage files={selectedFiles} onBack={handleBackToHome} />;
  }
>>>>>>> a8643d05

  return (
    <div
      style={{
        backgroundColor: "#8B5CF6",
        minHeight: "100vh",
        width: "100vw",
        position: "fixed",
        top: 0,
        left: 0,
        display: "flex",
        flexDirection: "column",
        alignItems: "center",
        justifyContent: "flex-start",
        padding: "2rem",
        color: "white",
        margin: 0,
        boxSizing: "border-box",
        overflow: "auto",
      }}
    >
      <h1
        style={{
          fontSize: "3rem",
          fontWeight: "bold",
          marginBottom: "2rem",
          marginTop: "1rem",
        }}
      >
        Smart Cut
      </h1>

      {/* Progress Steps */}
      <div
        style={{
          display: "flex",
          gap: "1rem",
          marginBottom: "2rem",
          flexWrap: "wrap",
          justifyContent: "center",
        }}
      >
        {['upload', 'transcribe', 'silence', 'cut', 'download'].map((step, index) => (
          <div
            key={step}
            style={{
              padding: "0.5rem 1rem",
              borderRadius: "20px",
              backgroundColor: currentStep === step ? "white" : "rgba(255,255,255,0.2)",
              color: currentStep === step ? "#8B5CF6" : "white",
              fontSize: "0.9rem",
              fontWeight: "600",
              textTransform: "capitalize",
            }}
          >
            {step}
          </div>
        ))}
      </div>

      <div
        style={{
          display: "flex",
          flexDirection: "column",
          alignItems: "center",
          gap: "2rem",
          width: "100%",
          maxWidth: "800px",
          flex: 1,
<<<<<<< HEAD
          gap: "1rem",
          maxWidth: "800px",
          width: "100%",
        }}
      >
        {/* Step 1: File Upload */}
        {currentStep === 'upload' && (
          <>
            <button
              onClick={triggerFileSelect}
              disabled={isProcessing}
              style={{
                backgroundColor: "white",
                color: "#8B5CF6",
=======
        }}
      >
        <button
          onClick={triggerFileSelect}
          disabled={isProcessing}
          style={{
            backgroundColor: isProcessing ? "#ccc" : "white",
            color: isProcessing ? "#666" : "#8B5CF6",
            border: "none",
            padding: "1rem 2rem",
            fontSize: "1.2rem",
            fontWeight: "600",
            borderRadius: "8px",
            cursor: isProcessing ? "not-allowed" : "pointer",
            boxShadow: "0 4px 6px rgba(0, 0, 0, 0.1)",
            transition: "transform 0.2s, box-shadow 0.2s",
          }}
          onMouseOver={(e) => {
            if (!isProcessing) {
              e.currentTarget.style.transform = "translateY(-2px)";
              e.currentTarget.style.boxShadow = "0 6px 8px rgba(0, 0, 0, 0.15)";
            }
          }}
          onMouseOut={(e) => {
            if (!isProcessing) {
              e.currentTarget.style.transform = "translateY(0)";
              e.currentTarget.style.boxShadow = "0 4px 6px rgba(0, 0, 0, 0.1)";
            }
          }}
        >
          {isProcessing
            ? "Processing..."
            : selectedFiles.length > 0
            ? "Add more files"
            : "Click here to add files"}
        </button>

        <input
          id="fileInput"
          type="file"
          onChange={handleFileSelect}
          style={{ display: "none" }}
          accept="video/mp4"
          multiple
        />

        {selectedFiles.length > 0 && (
          <div
            style={{
              width: "100%",
              display: "flex",
              flexDirection: "column",
              gap: "1rem",
              alignItems: "center",
              flex: 1,
              minHeight: 0,
            }}
          >
            <button
              onClick={handleTrimClick}
              style={{
                backgroundColor: "#22C55E",
                color: "white",
>>>>>>> a8643d05
                border: "none",
                padding: "1rem 2rem",
                fontSize: "1.2rem",
                fontWeight: "600",
                borderRadius: "8px",
<<<<<<< HEAD
                cursor: isProcessing ? "not-allowed" : "pointer",
                boxShadow: "0 4px 6px rgba(0, 0, 0, 0.1)",
                transition: "transform 0.2s, box-shadow 0.2s",
                opacity: isProcessing ? 0.6 : 1,
              }}
            >
              {isProcessing ? "Processing..." : "Click here to add files"}
            </button>

            <input
              id="fileInput"
              type="file"
              onChange={handleFileSelect}
              style={{ display: "none" }}
              accept="audio/*,video/*"
            />

            {selectedFile && (
              <div style={{ textAlign: "center", marginTop: "1rem" }}>
                <p style={{ fontSize: "1rem", opacity: 0.9, marginBottom: "1rem" }}>
                  Selected: {selectedFile.name}
                </p>
                <button
                  onClick={handleTranscribe}
                  disabled={isProcessing}
                  style={{
                    backgroundColor: "rgba(255,255,255,0.2)",
                    color: "white",
                    border: "2px solid white",
                    padding: "0.8rem 1.5rem",
                    fontSize: "1rem",
                    fontWeight: "600",
                    borderRadius: "8px",
                    cursor: isProcessing ? "not-allowed" : "pointer",
                    opacity: isProcessing ? 0.6 : 1,
                  }}
                >
                  {isProcessing ? "Processing..." : "Start Processing"}
                </button>
              </div>
            )}
          </>
        )}

        {/* Step 2: Transcription Results */}
        {currentStep === 'transcribe' && transcriptionResult && (
          <div style={{ width: "100%", textAlign: "center" }}>
            <h3 style={{ marginBottom: "1rem" }}>Transcription Complete</h3>
            <div
              style={{
                backgroundColor: "rgba(255,255,255,0.1)",
                padding: "1rem",
                borderRadius: "8px",
                marginBottom: "1rem",
                maxHeight: "200px",
                overflowY: "auto",
              }}
            >
              <p style={{ fontSize: "0.9rem", lineHeight: "1.5" }}>
                {transcriptionResult.text}
              </p>
            </div>
            <p style={{ fontSize: "0.8rem", opacity: 0.8 }}>
              Language: {transcriptionResult.language} | 
              Segments: {transcriptionResult.segments.length}
            </p>
          </div>
        )}

        {/* Step 3: Silence Detection */}
        {currentStep === 'silence' && silenceSegments.length > 0 && (
          <div style={{ width: "100%" }}>
            <h3 style={{ marginBottom: "1rem", textAlign: "center" }}>
              Silence Segments Found ({silenceSegments.length})
            </h3>
            <div
              style={{
                backgroundColor: "rgba(255,255,255,0.1)",
                padding: "1rem",
                borderRadius: "8px",
                maxHeight: "300px",
                overflowY: "auto",
              }}
            >
              {silenceSegments.map((segment, index) => (
                <div
                  key={index}
                  onClick={() => toggleCutSelection(index)}
                  style={{
                    display: "flex",
                    justifyContent: "space-between",
                    alignItems: "center",
                    padding: "0.5rem",
                    margin: "0.25rem 0",
                    backgroundColor: selectedCuts.has(index) ? "rgba(255,255,255,0.3)" : "rgba(255,255,255,0.1)",
                    borderRadius: "4px",
                    cursor: "pointer",
                    border: selectedCuts.has(index) ? "2px solid white" : "2px solid transparent",
                  }}
                >
                  <div>
                    <span style={{ fontWeight: "600" }}>
                      {formatTime(segment.start)} - {formatTime(segment.end)}
                    </span>
                    <span style={{ marginLeft: "1rem", opacity: 0.8 }}>
                      ({segment.duration.toFixed(1)}s)
                    </span>
                  </div>
                  <div style={{ fontSize: "0.8rem", opacity: 0.8 }}>
                    Confidence: {(segment.confidence * 100).toFixed(0)}%
                  </div>
                </div>
              ))}
            </div>
            <div style={{ textAlign: "center", marginTop: "1rem" }}>
              <p style={{ fontSize: "0.9rem", marginBottom: "1rem" }}>
                Selected {selectedCuts.size} segments to cut
              </p>
              <button
                onClick={handleCutVideo}
                disabled={isProcessing || selectedCuts.size === 0}
                style={{
                  backgroundColor: selectedCuts.size > 0 ? "white" : "rgba(255,255,255,0.3)",
                  color: selectedCuts.size > 0 ? "#8B5CF6" : "rgba(255,255,255,0.6)",
                  border: "none",
                  padding: "1rem 2rem",
                  fontSize: "1rem",
                  fontWeight: "600",
                  borderRadius: "8px",
                  cursor: selectedCuts.size > 0 && !isProcessing ? "pointer" : "not-allowed",
                }}
              >
                {isProcessing ? "Processing..." : `Cut ${selectedCuts.size} Segments`}
              </button>
            </div>
          </div>
        )}

        {/* Step 4: Download */}
        {currentStep === 'download' && (
          <div style={{ textAlign: "center" }}>
            <h3 style={{ marginBottom: "1rem" }}>Video Cut Successfully!</h3>
            <p style={{ marginBottom: "1rem", opacity: 0.9 }}>
              Your processed file is ready for download.
            </p>
            <button
              onClick={() => window.open(`http://localhost:8000/download/cut_${selectedFile?.name}`, '_blank')}
              style={{
                backgroundColor: "white",
                color: "#8B5CF6",
                border: "none",
                padding: "1rem 2rem",
                fontSize: "1rem",
                fontWeight: "600",
                borderRadius: "8px",
                cursor: "pointer",
                marginRight: "1rem",
              }}
            >
              Download File
            </button>
            <button
              onClick={() => {
                setSelectedFile(null);
                setTranscriptionResult(null);
                setSilenceSegments([]);
                setSelectedCuts(new Set());
                setCurrentStep('upload');
              }}
              style={{
                backgroundColor: "rgba(255,255,255,0.2)",
                color: "white",
                border: "2px solid white",
                padding: "1rem 2rem",
                fontSize: "1rem",
                fontWeight: "600",
                borderRadius: "8px",
                cursor: "pointer",
              }}
            >
              Process Another File
            </button>
=======
                cursor: "pointer",
                boxShadow: "0 4px 6px rgba(0, 0, 0, 0.1)",
              }}
            >
              Trim these {selectedFiles.length} clip(s)
            </button>

            <DisplayTypeSelector
              displayType={displayType}
              onDisplayTypeChange={setDisplayType}
            />

            <FileList
              files={selectedFiles}
              displayType={displayType}
              onRemoveFile={removeFile}
            />
>>>>>>> a8643d05
          </div>
        )}
      </div>
    </div>
  );
}

export default App;<|MERGE_RESOLUTION|>--- conflicted
+++ resolved
@@ -33,7 +33,6 @@
 }
 
 function App() {
-<<<<<<< HEAD
   const [selectedFile, setSelectedFile] = useState<File | null>(null);
   const [transcriptionResult, setTranscriptionResult] = useState<TranscriptionResult | null>(null);
   const [silenceSegments, setSilenceSegments] = useState<SilenceSegment[]>([]);
@@ -46,66 +45,13 @@
     if (file) {
       setSelectedFile(file);
       setCurrentStep('upload');
-=======
-  const [selectedFiles, setSelectedFiles] = useState<FileInfo[]>([]);
-  const [isProcessing, setIsProcessing] = useState(false);
-  const [displayType, setDisplayType] = useState<DisplayType>(
-    "title-duration-thumbnail"
-  );
-  const [currentPage, setCurrentPage] = useState<"home" | "trim">("home");
-
-  const handleFileSelect = async (
-    event: React.ChangeEvent<HTMLInputElement>
-  ) => {
-    const files = Array.from(event.target.files || []);
-    const mp4Files = files.filter((file) => file.type === "video/mp4");
-
-    if (mp4Files.length === 0) {
-      alert("Please select MP4 files only");
-      return;
     }
-
-    const newFiles = mp4Files.filter(
-      (newFile) =>
-        !selectedFiles.some(
-          (existingFile) =>
-            existingFile.file.name === newFile.name &&
-            existingFile.file.size === newFile.size
-        )
-    );
-
-    if (newFiles.length === 0) {
-      alert("All selected files are already in the list");
-      return;
->>>>>>> a8643d05
-    }
-
-    setIsProcessing(true);
-
-    try {
-      const fileInfoPromises = newFiles.map(async (file) => {
-        const duration = await getVideoDuration(file);
-        const thumbnail = await generateThumbnail(file);
-        return { file, duration, thumbnail };
-      });
-
-      const fileInfos = await Promise.all(fileInfoPromises);
-      setSelectedFiles((prev) => [...prev, ...fileInfos]);
-    } catch (error) {
-      console.error("Error processing files:", error);
-    } finally {
-      setIsProcessing(false);
-    }
-
-    event.target.value = "";
   };
 
   const triggerFileSelect = () => {
     const fileInput = document.getElementById("fileInput") as HTMLInputElement;
     fileInput?.click();
   };
-
-<<<<<<< HEAD
   const handleTranscribe = async () => {
     if (!selectedFile) return;
     
@@ -212,23 +158,6 @@
     const secs = Math.floor(seconds % 60);
     return `${mins}:${secs.toString().padStart(2, '0')}`;
   };
-=======
-  const handleTrimClick = () => {
-    setCurrentPage("trim");
-  };
-
-  const removeFile = (index: number) => {
-    setSelectedFiles((prev) => prev.filter((_, i) => i !== index));
-  };
-
-  const handleBackToHome = () => {
-    setCurrentPage("home");
-  };
-
-  if (currentPage === "trim") {
-    return <TrimPage files={selectedFiles} onBack={handleBackToHome} />;
-  }
->>>>>>> a8643d05
 
   return (
     <div
@@ -298,10 +227,6 @@
           width: "100%",
           maxWidth: "800px",
           flex: 1,
-<<<<<<< HEAD
-          gap: "1rem",
-          maxWidth: "800px",
-          width: "100%",
         }}
       >
         {/* Step 1: File Upload */}
@@ -313,77 +238,11 @@
               style={{
                 backgroundColor: "white",
                 color: "#8B5CF6",
-=======
-        }}
-      >
-        <button
-          onClick={triggerFileSelect}
-          disabled={isProcessing}
-          style={{
-            backgroundColor: isProcessing ? "#ccc" : "white",
-            color: isProcessing ? "#666" : "#8B5CF6",
-            border: "none",
-            padding: "1rem 2rem",
-            fontSize: "1.2rem",
-            fontWeight: "600",
-            borderRadius: "8px",
-            cursor: isProcessing ? "not-allowed" : "pointer",
-            boxShadow: "0 4px 6px rgba(0, 0, 0, 0.1)",
-            transition: "transform 0.2s, box-shadow 0.2s",
-          }}
-          onMouseOver={(e) => {
-            if (!isProcessing) {
-              e.currentTarget.style.transform = "translateY(-2px)";
-              e.currentTarget.style.boxShadow = "0 6px 8px rgba(0, 0, 0, 0.15)";
-            }
-          }}
-          onMouseOut={(e) => {
-            if (!isProcessing) {
-              e.currentTarget.style.transform = "translateY(0)";
-              e.currentTarget.style.boxShadow = "0 4px 6px rgba(0, 0, 0, 0.1)";
-            }
-          }}
-        >
-          {isProcessing
-            ? "Processing..."
-            : selectedFiles.length > 0
-            ? "Add more files"
-            : "Click here to add files"}
-        </button>
-
-        <input
-          id="fileInput"
-          type="file"
-          onChange={handleFileSelect}
-          style={{ display: "none" }}
-          accept="video/mp4"
-          multiple
-        />
-
-        {selectedFiles.length > 0 && (
-          <div
-            style={{
-              width: "100%",
-              display: "flex",
-              flexDirection: "column",
-              gap: "1rem",
-              alignItems: "center",
-              flex: 1,
-              minHeight: 0,
-            }}
-          >
-            <button
-              onClick={handleTrimClick}
-              style={{
-                backgroundColor: "#22C55E",
-                color: "white",
->>>>>>> a8643d05
                 border: "none",
                 padding: "1rem 2rem",
                 fontSize: "1.2rem",
                 fontWeight: "600",
                 borderRadius: "8px",
-<<<<<<< HEAD
                 cursor: isProcessing ? "not-allowed" : "pointer",
                 boxShadow: "0 4px 6px rgba(0, 0, 0, 0.1)",
                 transition: "transform 0.2s, box-shadow 0.2s",
@@ -566,25 +425,6 @@
             >
               Process Another File
             </button>
-=======
-                cursor: "pointer",
-                boxShadow: "0 4px 6px rgba(0, 0, 0, 0.1)",
-              }}
-            >
-              Trim these {selectedFiles.length} clip(s)
-            </button>
-
-            <DisplayTypeSelector
-              displayType={displayType}
-              onDisplayTypeChange={setDisplayType}
-            />
-
-            <FileList
-              files={selectedFiles}
-              displayType={displayType}
-              onRemoveFile={removeFile}
-            />
->>>>>>> a8643d05
           </div>
         )}
       </div>
