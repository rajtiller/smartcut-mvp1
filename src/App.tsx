--- conflicted
+++ resolved
@@ -18,7 +18,6 @@
   compression_ratio: number;
   no_speech_prob: number;
 }
-<<<<<<< HEAD
 
 interface SilenceSegment {
   start: number;
@@ -33,30 +32,10 @@
   language: string;
 }
 
-=======
-
-interface SilenceSegment {
-  start: number;
-  end: number;
-  duration: number;
-  confidence: number;
-}
-
-interface TranscriptionResult {
-  text: string;
-  segments: TranscriptionSegment[];
-  language: string;
-}
-
->>>>>>> 58500251
 function App() {
   const [selectedFile, setSelectedFile] = useState<File | null>(null);
   const [transcriptionResult, setTranscriptionResult] = useState<TranscriptionResult | null>(null);
   const [silenceSegments, setSilenceSegments] = useState<SilenceSegment[]>([]);
-<<<<<<< HEAD
-=======
-  const [whisperOutput, setWhisperOutput] = useState<any>(null);
->>>>>>> 58500251
   const [selectedCuts, setSelectedCuts] = useState<Set<number>>(new Set());
   const [isProcessing, setIsProcessing] = useState(false);
   const [currentStep, setCurrentStep] = useState<'upload' | 'transcribe' | 'silence' | 'cut' | 'download'>('upload');
@@ -125,10 +104,6 @@
       
       const result = await response.json();
       setSilenceSegments(result.silence_segments);
-<<<<<<< HEAD
-=======
-      setWhisperOutput(result.whisper_output);
->>>>>>> 58500251
       setCurrentStep('silence');
     } catch (error) {
       console.error('Silence detection error:', error);
@@ -225,7 +200,6 @@
           justifyContent: "center",
         }}
       >
-<<<<<<< HEAD
         {['upload', 'transcribe', 'silence', 'cut', 'download'].map((step, index) => (
           <div
             key={step}
@@ -242,42 +216,6 @@
             {step}
           </div>
         ))}
-=======
-        {['upload', 'transcribe', 'silence', 'cut', 'download'].map((step, index) => {
-          const isClickable = (
-            (step === 'transcribe' && transcriptionResult) ||
-            (step === 'silence' && silenceSegments.length > 0) ||
-            (step === 'cut' && selectedCuts.size > 0) ||
-            (step === 'download' && currentStep === 'download')
-          );
-          
-          return (
-            <div
-              key={step}
-              onClick={() => {
-                if (isClickable) {
-                  setCurrentStep(step as any);
-                }
-              }}
-              style={{
-                padding: "0.5rem 1rem",
-                borderRadius: "20px",
-                backgroundColor: currentStep === step ? "white" : "rgba(255,255,255,0.2)",
-                color: currentStep === step ? "#8B5CF6" : "white",
-                fontSize: "0.9rem",
-                fontWeight: "600",
-                textTransform: "capitalize",
-                cursor: isClickable ? "pointer" : "default",
-                opacity: isClickable ? 1 : 0.6,
-                transition: "all 0.2s ease",
-                transform: isClickable ? "scale(1)" : "scale(0.95)",
-              }}
-            >
-              {step}
-            </div>
-          );
-        })}
->>>>>>> 58500251
       </div>
 
       <div
@@ -294,255 +232,9 @@
         {/* Step 1: File Upload */}
         {currentStep === 'upload' && (
           <>
-<<<<<<< HEAD
             <button
               onClick={triggerFileSelect}
               disabled={isProcessing}
-=======
-        <button
-          onClick={triggerFileSelect}
-              disabled={isProcessing}
-          style={{
-            backgroundColor: "white",
-            color: "#8B5CF6",
-            border: "none",
-            padding: "1rem 2rem",
-            fontSize: "1.2rem",
-            fontWeight: "600",
-            borderRadius: "8px",
-                cursor: isProcessing ? "not-allowed" : "pointer",
-            boxShadow: "0 4px 6px rgba(0, 0, 0, 0.1)",
-            transition: "transform 0.2s, box-shadow 0.2s",
-                opacity: isProcessing ? 0.6 : 1,
-              }}
-            >
-              {isProcessing ? "Processing..." : "Click here to add files"}
-        </button>
-
-        <input
-          id="fileInput"
-          type="file"
-          onChange={handleFileSelect}
-          style={{ display: "none" }}
-              accept="audio/*,video/*"
-        />
-
-        {selectedFile && (
-              <div style={{ textAlign: "center", marginTop: "1rem" }}>
-                <p style={{ fontSize: "1rem", opacity: 0.9, marginBottom: "1rem" }}>
-                  Selected: {selectedFile.name}
-                </p>
-                <button
-                  onClick={handleTranscribe}
-                  disabled={isProcessing}
-                  style={{
-                    backgroundColor: "rgba(255,255,255,0.2)",
-                    color: "white",
-                    border: "2px solid white",
-                    padding: "0.8rem 1.5rem",
-                    fontSize: "1rem",
-                    fontWeight: "600",
-                    borderRadius: "8px",
-                    cursor: isProcessing ? "not-allowed" : "pointer",
-                    opacity: isProcessing ? 0.6 : 1,
-                  }}
-                >
-                  {isProcessing ? "Processing..." : "Start Processing"}
-                </button>
-              </div>
-            )}
-          </>
-        )}
-
-        {/* Step 2: Transcription Results */}
-        {currentStep === 'transcribe' && transcriptionResult && (
-          <div style={{ width: "100%", textAlign: "center" }}>
-            <h3 style={{ marginBottom: "1rem" }}>Transcription Complete</h3>
-            <div
-              style={{
-                backgroundColor: "rgba(255,255,255,0.1)",
-                padding: "1rem",
-                borderRadius: "8px",
-                marginBottom: "1rem",
-                maxHeight: "200px",
-                overflowY: "auto",
-              }}
-            >
-              <p style={{ fontSize: "0.9rem", lineHeight: "1.5" }}>
-                {transcriptionResult.text}
-              </p>
-            </div>
-            <p style={{ fontSize: "0.8rem", opacity: 0.8 }}>
-              Language: {transcriptionResult.language} | 
-              Segments: {transcriptionResult.segments.length}
-            </p>
-          </div>
-        )}
-
-        {/* Step 3: Silence Detection */}
-        {currentStep === 'silence' && (
-          <div style={{ width: "100%" }}>
-            <h3 style={{ marginBottom: "1rem", textAlign: "center" }}>
-              Silence Detection Results
-            </h3>
-            
-            {/* Whisper Raw Output */}
-            {whisperOutput && (
-              <div style={{ marginBottom: "2rem" }}>
-                <h4 style={{ marginBottom: "0.5rem", textAlign: "center", opacity: 0.9 }}>
-                  🔍 Whisper Raw Output
-                </h4>
-                <div
-                  style={{
-                    backgroundColor: "rgba(255,255,255,0.1)",
-                    padding: "1rem",
-                    borderRadius: "8px",
-                    fontSize: "0.8rem",
-                    fontFamily: "monospace",
-                    maxHeight: "200px",
-                    overflowY: "auto",
-                    whiteSpace: "pre-wrap",
-                  }}
-                >
-                  {JSON.stringify(whisperOutput, null, 2)}
-                </div>
-              </div>
-            )}
-            
-            {silenceSegments.length > 0 ? (
-              <>
-                <p style={{ textAlign: "center", marginBottom: "1rem", opacity: 0.9 }}>
-                  Found {silenceSegments.length} silence segments
-                </p>
-                <div
-                  style={{
-                    backgroundColor: "rgba(255,255,255,0.1)",
-                    padding: "1rem",
-                    borderRadius: "8px",
-                    maxHeight: "300px",
-                    overflowY: "auto",
-                  }}
-                >
-                  {silenceSegments.map((segment, index) => (
-                    <div
-                      key={index}
-                      onClick={() => toggleCutSelection(index)}
-                      style={{
-                        display: "flex",
-                        justifyContent: "space-between",
-                        alignItems: "center",
-                        padding: "0.5rem",
-                        margin: "0.25rem 0",
-                        backgroundColor: selectedCuts.has(index) ? "rgba(255,255,255,0.3)" : "rgba(255,255,255,0.1)",
-                        borderRadius: "4px",
-                        cursor: "pointer",
-                        border: selectedCuts.has(index) ? "2px solid white" : "2px solid transparent",
-                      }}
-                    >
-                      <div>
-                        <span style={{ fontWeight: "600" }}>
-                          {formatTime(segment.start)} - {formatTime(segment.end)}
-                        </span>
-                        <span style={{ marginLeft: "1rem", opacity: 0.8 }}>
-                          ({segment.duration.toFixed(1)}s)
-                        </span>
-                      </div>
-                      <div style={{ fontSize: "0.8rem", opacity: 0.8 }}>
-                        Confidence: {(segment.confidence * 100).toFixed(0)}%
-                      </div>
-                    </div>
-                  ))}
-                </div>
-                <div style={{ textAlign: "center", marginTop: "1rem" }}>
-                  <p style={{ fontSize: "0.9rem", marginBottom: "1rem" }}>
-                    Selected {selectedCuts.size} segments to cut
-                  </p>
-                  <button
-                    onClick={handleCutVideo}
-                    disabled={isProcessing || selectedCuts.size === 0}
-                    style={{
-                      backgroundColor: selectedCuts.size > 0 ? "white" : "rgba(255,255,255,0.3)",
-                      color: selectedCuts.size > 0 ? "#8B5CF6" : "rgba(255,255,255,0.6)",
-                      border: "none",
-                      padding: "1rem 2rem",
-                      fontSize: "1rem",
-                      fontWeight: "600",
-                      borderRadius: "8px",
-                      cursor: selectedCuts.size > 0 && !isProcessing ? "pointer" : "not-allowed",
-                    }}
-                  >
-                    {isProcessing ? "Processing..." : `Cut ${selectedCuts.size} Segments`}
-                  </button>
-                </div>
-              </>
-            ) : (
-              <div style={{ textAlign: "center" }}>
-                <div
-                  style={{
-                    backgroundColor: "rgba(255,255,255,0.1)",
-                    padding: "2rem",
-                    borderRadius: "8px",
-                    marginBottom: "1rem",
-                  }}
-                >
-                  <p style={{ fontSize: "1.1rem", marginBottom: "0.5rem" }}>
-                    ✅ No obvious silence segments detected
-                  </p>
-                  <p style={{ fontSize: "0.9rem", opacity: 0.8, lineHeight: "1.5" }}>
-                    This could mean:<br/>
-                    • The audio content is continuous<br/>
-                    • It's a music file without speech pauses<br/>
-                    • Silence segments are too short to detect
-                  </p>
-                </div>
-                <button
-                  onClick={() => setCurrentStep('transcribe')}
-                  style={{
-                    backgroundColor: "rgba(255,255,255,0.2)",
-                    color: "white",
-                    border: "2px solid white",
-                    padding: "0.8rem 1.5rem",
-                    fontSize: "1rem",
-                    fontWeight: "600",
-                    borderRadius: "8px",
-                    cursor: "pointer",
-                    marginRight: "1rem",
-                  }}
-                >
-                  Back to Transcription
-                </button>
-                <button
-                  onClick={() => {
-                    setCurrentStep('download');
-                  }}
-            style={{
-                    backgroundColor: "white",
-                    color: "#8B5CF6",
-                    border: "none",
-                    padding: "0.8rem 1.5rem",
-              fontSize: "1rem",
-                    fontWeight: "600",
-                    borderRadius: "8px",
-                    cursor: "pointer",
-                  }}
-                >
-                  Skip Cutting
-                </button>
-              </div>
-            )}
-          </div>
-        )}
-
-        {/* Step 4: Download */}
-        {currentStep === 'download' && (
-          <div style={{ textAlign: "center" }}>
-            <h3 style={{ marginBottom: "1rem" }}>Video Cut Successfully!</h3>
-            <p style={{ marginBottom: "1rem", opacity: 0.9 }}>
-              Your processed file is ready for download.
-            </p>
-            <button
-              onClick={() => window.open(`http://localhost:8000/download/cut_${selectedFile?.name}`, '_blank')}
->>>>>>> 58500251
               style={{
                 backgroundColor: "white",
                 color: "#8B5CF6",
@@ -551,7 +243,6 @@
                 fontSize: "1rem",
                 fontWeight: "600",
                 borderRadius: "8px",
-<<<<<<< HEAD
                 cursor: isProcessing ? "not-allowed" : "pointer",
                 boxShadow: "0 4px 6px rgba(0, 0, 0, 0.1)",
                 transition: "transform 0.2s, box-shadow 0.2s",
@@ -734,35 +425,6 @@
             >
               Process Another File
             </button>
-=======
-                cursor: "pointer",
-                marginRight: "1rem",
-              }}
-            >
-              Download File
-            </button>
-            <button
-              onClick={() => {
-                setSelectedFile(null);
-                setTranscriptionResult(null);
-                setSilenceSegments([]);
-                setSelectedCuts(new Set());
-                setCurrentStep('upload');
-              }}
-              style={{
-                backgroundColor: "rgba(255,255,255,0.2)",
-                color: "white",
-                border: "2px solid white",
-                padding: "1rem 2rem",
-                fontSize: "1rem",
-                fontWeight: "600",
-                borderRadius: "8px",
-                cursor: "pointer",
-              }}
-            >
-              Process Another File
-            </button>
->>>>>>> 58500251
           </div>
         )}
       </div>
