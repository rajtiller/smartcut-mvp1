--- conflicted
+++ resolved
@@ -23,13 +23,10 @@
 *.sln
 *.sw?
 
-<<<<<<< HEAD
 .env
 venv/
 .venv/
-=======
 # Environment variables
 .env
 .env.local
-.env.*.local
->>>>>>> 58500251
+.env.*.local